<<<<<<< HEAD
# .github/workflows/ci.yml

name: Qwen Code CI
=======
name: 'Gemini CLI CI'
>>>>>>> 25821739

on:
  push:
    branches:
      - 'main'
      - 'release'
  pull_request:
    branches:
      - 'main'
      - 'release'
  merge_group:

concurrency:
  group: '${{ github.workflow }}-${{ github.head_ref || github.ref }}'
  cancel-in-progress: |-
    ${{ github.ref != 'refs/heads/main' && !startsWith(github.ref, 'refs/heads/release/') }}

permissions:
  checks: 'write'
  contents: 'read'
  statuses: 'write'

defaults:
  run:
    shell: 'bash'

env:
  ACTIONLINT_VERSION: '1.7.7'
  SHELLCHECK_VERSION: '0.11.0'
  YAMLLINT_VERSION: '1.35.1'

jobs:
  #
  # Lint: GitHub Actions
  #
  lint_github_actions:
    name: 'Lint (GitHub Actions)'
    runs-on: 'ubuntu-latest'
    steps:
      - name: 'Checkout'
        uses: 'actions/checkout@08c6903cd8c0fde910a37f88322edcfb5dd907a8' # ratchet:actions/checkout@v5
        with:
          fetch-depth: 1

      - name: 'Install shellcheck' # Actionlint uses shellcheck
        run: |-
          mkdir -p "${RUNNER_TEMP}/shellcheck"
          curl -sSLo "${RUNNER_TEMP}/.shellcheck.txz" "https://github.com/koalaman/shellcheck/releases/download/v${SHELLCHECK_VERSION}/shellcheck-v${SHELLCHECK_VERSION}.linux.x86_64.tar.xz"
          tar -xf "${RUNNER_TEMP}/.shellcheck.txz" -C "${RUNNER_TEMP}/shellcheck" --strip-components=1
          echo "${RUNNER_TEMP}/shellcheck" >> "${GITHUB_PATH}"

      - name: 'Install actionlint'
        run: |-
          mkdir -p "${RUNNER_TEMP}/actionlint"
          curl -sSLo "${RUNNER_TEMP}/.actionlint.tgz" "https://github.com/rhysd/actionlint/releases/download/v${ACTIONLINT_VERSION}/actionlint_${ACTIONLINT_VERSION}_linux_amd64.tar.gz"
          tar -xzf "${RUNNER_TEMP}/.actionlint.tgz" -C "${RUNNER_TEMP}/actionlint"
          echo "${RUNNER_TEMP}/actionlint" >> "${GITHUB_PATH}"

      # For actionlint, we specifically ignore shellcheck rules that are
      # annoying or unhelpful. See the shellcheck action for a description.
      - name: 'Run actionlint'
        run: |-
          actionlint \
            -color \
            -format '{{range $err := .}}::error file={{$err.Filepath}},line={{$err.Line}},col={{$err.Column}}::{{$err.Filepath}}@{{$err.Line}} {{$err.Message}}%0A```%0A{{replace $err.Snippet "\\n" "%0A"}}%0A```\n{{end}}' \
            -ignore 'SC2002:' \
            -ignore 'SC2016:' \
            -ignore 'SC2129:' \
            -ignore 'label ".+" is unknown'

      - name: 'Run ratchet'
        uses: 'sethvargo/ratchet@8b4ca256dbed184350608a3023620f267f0a5253' # ratchet:sethvargo/ratchet@v0.11.4
        with:
          files: |-
            .github/workflows/*.yml
            .github/actions/**/*.yml

  #
  # Lint: Javascript
  #
  lint_javascript:
    name: 'Lint (Javascript)'
    runs-on: 'ubuntu-latest'
    steps:
      - name: 'Checkout'
        uses: 'actions/checkout@08c6903cd8c0fde910a37f88322edcfb5dd907a8' # ratchet:actions/checkout@v5
        with:
          fetch-depth: 1

      - name: 'Set up Node.js'
        uses: 'actions/setup-node@49933ea5288caeca8642d1e84afbd3f7d6820020' # ratchet:actions/setup-node@v4.4.0
        with:
          node-version-file: '.nvmrc'
          cache: 'npm'

      - name: 'Install dependencies'
        run: |-
          npm ci

      - name: 'Run formatter check'
        run: |-
          npm run format
          git diff --exit-code

      - name: 'Run linter'
        run: |-
          npm run lint:ci

      - name: 'Run linter on integration tests'
        run: |-
          npx eslint integration-tests --max-warnings 0

      - name: 'Run formatter on integration tests'
        run: |-
          npx prettier --check integration-tests
          git diff --exit-code

      - name: 'Build project'
        run: |-
          npm run build

      - name: 'Run type check'
        run: |-
          npm run typecheck

  #
  # Lint: Shell
  #
  lint_shell:
    name: 'Lint (Shell)'
    runs-on: 'ubuntu-latest'
    steps:
      - name: 'Checkout'
        uses: 'actions/checkout@08c6903cd8c0fde910a37f88322edcfb5dd907a8' # ratchet:actions/checkout@v5
        with:
          fetch-depth: 1

      - name: 'Install shellcheck'
        run: |-
          mkdir -p "${RUNNER_TEMP}/shellcheck"
          curl -sSLo "${RUNNER_TEMP}/.shellcheck.txz" "https://github.com/koalaman/shellcheck/releases/download/v${SHELLCHECK_VERSION}/shellcheck-v${SHELLCHECK_VERSION}.linux.x86_64.tar.xz"
          tar -xf "${RUNNER_TEMP}/.shellcheck.txz" -C "${RUNNER_TEMP}/shellcheck" --strip-components=1
          echo "${RUNNER_TEMP}/shellcheck" >> "${GITHUB_PATH}"

      - name: 'Install shellcheck problem matcher'
        run: |-
          cat > "${RUNNER_TEMP}/shellcheck/problem-matcher-lint-shell.json" <<"EOF"
          {
            "problemMatcher": [
              {
                "owner": "lint_shell",
                "pattern": [
                  {
                    "regexp": "^(.*):(\\\\d+):(\\\\d+):\\\\s+(?:fatal\\\\s+)?(warning|error):\\\\s+(.*)$",
                    "file": 1,
                    "line": 2,
                    "column": 3,
                    "severity": 4,
                    "message": 5
                  }
                ]
              }
            ]
          }
          EOF
          echo "::add-matcher::${RUNNER_TEMP}/shellcheck/problem-matcher-lint-shell.json"

      # Note that only warning and error severity show up in the github files
      # page. So we replace 'style' and 'note' with 'warning' to make it show
      # up.
      #
      # We also try and find all bash scripts even if they don't have an
      # explicit extension.
      #
      # We explicitly ignore the following rules:
      #
      # - SC2002: This rule suggests using "cmd < file" instead of "cat | cmd".
      #   While < is more efficient, pipes are much more readable and expected.
      #
      # - SC2129: This rule suggests grouping multiple writes to a file in
      #   braces like "{ cmd1; cmd2; } >> file". This is unexpected and less
      #   readable.
      #
      # - SC2310: This is an optional warning that only appears with "set -e"
      #   and when a command is used as a conditional.
      - name: 'Run shellcheck'
        run: |-
          git ls-files | grep -E '^([^.]+|.*\.(sh|zsh|bash))$' | xargs file --mime-type \
            | grep "text/x-shellscript" | awk '{ print substr($1, 1, length($1)-1) }' \
            | xargs shellcheck \
              --check-sourced \
              --enable=all \
              --exclude=SC2002,SC2129,SC2310 \
              --severity=style \
              --format=gcc \
              --color=never | sed -e 's/note:/warning:/g' -e 's/style:/warning:/g'

  #
  # Lint: YAML
  #
  lint_yaml:
    name: 'Lint (YAML)'
    runs-on: 'ubuntu-latest'
    steps:
      - name: 'Checkout'
        uses: 'actions/checkout@08c6903cd8c0fde910a37f88322edcfb5dd907a8' # ratchet:actions/checkout@v5
        with:
          fetch-depth: 1

      - name: 'Setup Python'
        uses: 'actions/setup-python@a26af69be951a213d495a4c3e4e4022e16d87065' # ratchet:actions/setup-python@v5
        with:
          python-version: '3'

      - name: 'Install yamllint'
        run: |-
          pip install --user "yamllint==${YAMLLINT_VERSION}"

      - name: 'Run yamllint'
        run: |-
          git ls-files | grep -E '\.(yaml|yml)' | xargs yamllint --format github

  #
  # Lint: All
  #
  # This is a virtual job that other jobs depend on to wait for all linters to
  # finish. It's also used to ensure linting happens on CI via required
  # workflows.
  lint:
    name: 'Lint'
    needs:
      - 'lint_github_actions'
      - 'lint_javascript'
      - 'lint_shell'
      - 'lint_yaml'
    runs-on: 'ubuntu-latest'
    steps:
      - run: |-
          echo 'All linters finished!'

  #
  # Test: Node
  #
  test:
    name: 'Test'
    runs-on: '${{ matrix.os }}'
    needs:
      - 'lint'
    permissions:
      contents: 'read'
      checks: 'write'
      pull-requests: 'write'
    strategy:
      fail-fast: false # So we can see all test failures
      matrix:
        os:
          - 'macos-latest'
          - 'ubuntu-latest'
          - 'windows-latest'
        node-version:
          - '20.x'
          - '22.x'
          - '24.x'
    steps:
      - name: 'Checkout'
        uses: 'actions/checkout@08c6903cd8c0fde910a37f88322edcfb5dd907a8' # ratchet:actions/checkout@v5

      - name: 'Set up Node.js ${{ matrix.node-version }}'
        uses: 'actions/setup-node@49933ea5288caeca8642d1e84afbd3f7d6820020' # ratchet:actions/setup-node@v4
        with:
          node-version: '${{ matrix.node-version }}'
          cache: 'npm'

      - name: 'Build project'
        run: |-
          npm run build

      - name: 'Install dependencies for testing'
        run: |-
          npm ci

      - name: 'Run tests and generate reports'
        env:
          NO_COLOR: true
        run: 'npm run test:ci'

      - name: 'Publish Test Report (for non-forks)'
        if: |-
          ${{ always() && (github.event.pull_request.head.repo.full_name == github.repository) }}
        uses: 'dorny/test-reporter@dc3a92680fcc15842eef52e8c4606ea7ce6bd3f3' # ratchet:dorny/test-reporter@v2
        with:
          name: 'Test Results (Node ${{ matrix.node-version }})'
          path: 'packages/*/junit.xml'
          reporter: 'java-junit'
          fail-on-error: 'false'

      - name: 'Upload Test Results Artifact (for forks)'
        if: |-
          ${{ always() && (github.event_name == 'pull_request' && github.event.pull_request.head.repo.full_name != github.repository) }}
        uses: 'actions/upload-artifact@ea165f8d65b6e75b540449e92b4886f43607fa02' # ratchet:actions/upload-artifact@v4
        with:
          name: 'test-results-fork-${{ matrix.node-version }}-${{ matrix.os }}'
          path: 'packages/*/junit.xml'

      - name: 'Upload coverage reports'
        if: |-
          ${{ always() }}
        uses: 'actions/upload-artifact@ea165f8d65b6e75b540449e92b4886f43607fa02' # ratchet:actions/upload-artifact@v4
        with:
          name: 'coverage-reports-${{ matrix.node-version }}-${{ matrix.os }}'
          path: 'packages/*/coverage'

  post_coverage_comment:
    name: 'Post Coverage Comment'
    runs-on: 'ubuntu-latest'
    needs: 'test'
    if: |-
      ${{ always() && github.event_name == 'pull_request' && (github.event.pull_request.head.repo.full_name == github.repository) }}
    continue-on-error: true
    permissions:
      contents: 'read' # For checkout
      pull-requests: 'write' # For commenting
    strategy:
      matrix:
        # Reduce noise by only posting the comment once
        os:
          - 'ubuntu-latest'
        node-version:
          - '22.x'
    steps:
      - name: 'Checkout'
        uses: 'actions/checkout@08c6903cd8c0fde910a37f88322edcfb5dd907a8' # ratchet:actions/checkout@v5

      - name: 'Download coverage reports artifact'
        uses: 'actions/download-artifact@634f93cb2916e3fdff6788551b99b062d0335ce0' # ratchet:actions/download-artifact@v5
        with:
          name: 'coverage-reports-${{ matrix.node-version }}-${{ matrix.os }}'
          path: 'coverage_artifact' # Download to a specific directory

      - name: 'Post Coverage Comment using Composite Action'
        uses: './.github/actions/post-coverage-comment' # Path to the composite action directory
        with:
          cli_json_file: 'coverage_artifact/cli/coverage/coverage-summary.json'
          core_json_file: 'coverage_artifact/core/coverage/coverage-summary.json'
          cli_full_text_summary_file: 'coverage_artifact/cli/coverage/full-text-summary.txt'
          core_full_text_summary_file: 'coverage_artifact/core/coverage/full-text-summary.txt'
          node_version: '${{ matrix.node-version }}'
          os: '${{ matrix.os }}'
          github_token: '${{ secrets.GITHUB_TOKEN }}'

  codeql:
    name: 'CodeQL'
    runs-on: 'ubuntu-latest'
    permissions:
      actions: 'read'
      contents: 'read'
      security-events: 'write'
    steps:
      - name: 'Checkout'
        uses: 'actions/checkout@08c6903cd8c0fde910a37f88322edcfb5dd907a8' # ratchet:actions/checkout@v5

      - name: 'Initialize CodeQL'
        uses: 'github/codeql-action/init@df559355d593797519d70b90fc8edd5db049e7a2' # ratchet:github/codeql-action/init@v3
        with:
          languages: 'javascript'

      - name: 'Perform CodeQL Analysis'
        uses: 'github/codeql-action/analyze@df559355d593797519d70b90fc8edd5db049e7a2' # ratchet:github/codeql-action/analyze@v3<|MERGE_RESOLUTION|>--- conflicted
+++ resolved
@@ -1,10 +1,6 @@
-<<<<<<< HEAD
 # .github/workflows/ci.yml
 
 name: Qwen Code CI
-=======
-name: 'Gemini CLI CI'
->>>>>>> 25821739
 
 on:
   push:
