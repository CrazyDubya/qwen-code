/**
 * @license
 * Copyright 2025 Google LLC
 * SPDX-License-Identifier: Apache-2.0
 */

import * as fs from 'fs';
import * as path from 'path';
import { homedir } from 'node:os';
import yargs from 'yargs/yargs';
import { hideBin } from 'yargs/helpers';
import process from 'node:process';
import {
  Config,
  loadServerHierarchicalMemory,
  setGeminiMdFilename as setServerGeminiMdFilename,
  getCurrentGeminiMdFilename,
  ApprovalMode,
  DEFAULT_GEMINI_MODEL,
  DEFAULT_GEMINI_EMBEDDING_MODEL,
  DEFAULT_MEMORY_FILE_FILTERING_OPTIONS,
  FileDiscoveryService,
  TelemetryTarget,
  FileFilteringOptions,
<<<<<<< HEAD
  IdeClient,
} from '@qwen-code/qwen-code-core';
=======
} from '@google/gemini-cli-core';
>>>>>>> ea96293e
import { Settings } from './settings.js';

import { Extension, annotateActiveExtensions } from './extension.js';
import { getCliVersion } from '../utils/version.js';
import { loadSandboxConfig } from './sandboxConfig.js';
import { resolvePath } from '../utils/resolvePath.js';

// Simple console logger for now - replace with actual logger if available
const logger = {
  // eslint-disable-next-line @typescript-eslint/no-explicit-any
  debug: (...args: any[]) => console.debug('[DEBUG]', ...args),
  // eslint-disable-next-line @typescript-eslint/no-explicit-any
  warn: (...args: any[]) => console.warn('[WARN]', ...args),
  // eslint-disable-next-line @typescript-eslint/no-explicit-any
  error: (...args: any[]) => console.error('[ERROR]', ...args),
};

export interface CliArgs {
  model: string | undefined;
  sandbox: boolean | string | undefined;
  sandboxImage: string | undefined;
  debug: boolean | undefined;
  prompt: string | undefined;
  promptInteractive: string | undefined;
  allFiles: boolean | undefined;
  all_files: boolean | undefined;
  showMemoryUsage: boolean | undefined;
  show_memory_usage: boolean | undefined;
  yolo: boolean | undefined;
  telemetry: boolean | undefined;
  checkpointing: boolean | undefined;
  telemetryTarget: string | undefined;
  telemetryOtlpEndpoint: string | undefined;
  telemetryLogPrompts: boolean | undefined;
  telemetryOutfile: string | undefined;
  allowedMcpServerNames: string[] | undefined;
  experimentalAcp: boolean | undefined;
  extensions: string[] | undefined;
  listExtensions: boolean | undefined;
  ideModeFeature: boolean | undefined;
<<<<<<< HEAD
  openaiLogging: boolean | undefined;
  openaiApiKey: string | undefined;
  openaiBaseUrl: string | undefined;
  proxy: string | undefined;
  includeDirectories: string[] | undefined;
=======
  proxy: string | undefined;
  includeDirectories: string[] | undefined;
  loadMemoryFromIncludeDirectories: boolean | undefined;
>>>>>>> ea96293e
}

export async function parseArguments(): Promise<CliArgs> {
  const yargsInstance = yargs(hideBin(process.argv))
    .scriptName('qwen')
    .usage(
      '$0 [options]',
      'Qwen Code - Launch an interactive CLI, use -p/--prompt for non-interactive mode',
    )
    .option('model', {
      alias: 'm',
      type: 'string',
      description: `Model`,
      default: process.env.GEMINI_MODEL,
    })
    .option('prompt', {
      alias: 'p',
      type: 'string',
      description: 'Prompt. Appended to input on stdin (if any).',
    })
    .option('prompt-interactive', {
      alias: 'i',
      type: 'string',
      description:
        'Execute the provided prompt and continue in interactive mode',
    })
    .option('sandbox', {
      alias: 's',
      type: 'boolean',
      description: 'Run in sandbox?',
    })
    .option('sandbox-image', {
      type: 'string',
      description: 'Sandbox image URI.',
    })
    .option('debug', {
      alias: 'd',
      type: 'boolean',
      description: 'Run in debug mode?',
      default: false,
    })
    .option('all-files', {
      alias: ['a'],
      type: 'boolean',
      description: 'Include ALL files in context?',
      default: false,
    })
    .option('all_files', {
      type: 'boolean',
      description: 'Include ALL files in context?',
      default: false,
    })
    .deprecateOption(
      'all_files',
      'Use --all-files instead. We will be removing --all_files in the coming weeks.',
    )
    .option('show-memory-usage', {
      type: 'boolean',
      description: 'Show memory usage in status bar',
      default: false,
    })
    .option('show_memory_usage', {
      type: 'boolean',
      description: 'Show memory usage in status bar',
      default: false,
    })
    .deprecateOption(
      'show_memory_usage',
      'Use --show-memory-usage instead. We will be removing --show_memory_usage in the coming weeks.',
    )
    .option('yolo', {
      alias: 'y',
      type: 'boolean',
      description:
        'Automatically accept all actions (aka YOLO mode, see https://www.youtube.com/watch?v=xvFZjo5PgG0 for more details)?',
      default: false,
    })
    .option('telemetry', {
      type: 'boolean',
      description:
        'Enable telemetry? This flag specifically controls if telemetry is sent. Other --telemetry-* flags set specific values but do not enable telemetry on their own.',
    })
    .option('telemetry-target', {
      type: 'string',
      choices: ['local', 'gcp'],
      description:
        'Set the telemetry target (local or gcp). Overrides settings files.',
    })
    .option('telemetry-otlp-endpoint', {
      type: 'string',
      description:
        'Set the OTLP endpoint for telemetry. Overrides environment variables and settings files.',
    })
    .option('telemetry-log-prompts', {
      type: 'boolean',
      description:
        'Enable or disable logging of user prompts for telemetry. Overrides settings files.',
    })
    .option('telemetry-outfile', {
      type: 'string',
      description: 'Redirect all telemetry output to the specified file.',
    })
    .option('checkpointing', {
      alias: 'c',
      type: 'boolean',
      description: 'Enables checkpointing of file edits',
      default: false,
    })
    .option('experimental-acp', {
      type: 'boolean',
      description: 'Starts the agent in ACP mode',
    })
    .option('allowed-mcp-server-names', {
      type: 'array',
      string: true,
      description: 'Allowed MCP server names',
    })
    .option('extensions', {
      alias: 'e',
      type: 'array',
      string: true,
      description:
        'A list of extensions to use. If not provided, all extensions are used.',
    })
    .option('list-extensions', {
      alias: 'l',
      type: 'boolean',
      description: 'List all available extensions and exit.',
    })
    .option('ide-mode-feature', {
      type: 'boolean',
      description: 'Run in IDE mode?',
    })
    .option('openai-logging', {
      type: 'boolean',
      description:
        'Enable logging of OpenAI API calls for debugging and analysis',
    })
    .option('openai-api-key', {
      type: 'string',
      description: 'OpenAI API key to use for authentication',
    })
    .option('openai-base-url', {
      type: 'string',
      description: 'OpenAI base URL (for custom endpoints)',
    })
    .option('proxy', {
      type: 'string',
      description:
        'Proxy for gemini client, like schema://user:password@host:port',
    })
    .option('include-directories', {
      type: 'array',
      string: true,
      description:
        'Additional directories to include in the workspace (comma-separated or multiple --include-directories)',
      coerce: (dirs: string[]) =>
        // Handle comma-separated values
        dirs.flatMap((dir) => dir.split(',').map((d) => d.trim())),
    })
<<<<<<< HEAD
=======
    .option('load-memory-from-include-directories', {
      type: 'boolean',
      description:
        'If true, when refreshing memory, GEMINI.md files should be loaded from all directories that are added. If false, GEMINI.md files should only be loaded from the primary working directory.',
      default: false,
    })
>>>>>>> ea96293e
    .version(await getCliVersion()) // This will enable the --version flag based on package.json
    .alias('v', 'version')
    .help()
    .alias('h', 'help')
    .strict()
    .check((argv) => {
      if (argv.prompt && argv.promptInteractive) {
        throw new Error(
          'Cannot use both --prompt (-p) and --prompt-interactive (-i) together',
        );
      }
      return true;
    });

  yargsInstance.wrap(yargsInstance.terminalWidth());
  const result = yargsInstance.parseSync();

  // The import format is now only controlled by settings.memoryImportFormat
  // We no longer accept it as a CLI argument
  return result as CliArgs;
}

// This function is now a thin wrapper around the server's implementation.
// It's kept in the CLI for now as App.tsx directly calls it for memory refresh.
// TODO: Consider if App.tsx should get memory via a server call or if Config should refresh itself.
export async function loadHierarchicalGeminiMemory(
  currentWorkingDirectory: string,
  includeDirectoriesToReadGemini: readonly string[] = [],
  debugMode: boolean,
  fileService: FileDiscoveryService,
  settings: Settings,
  extensionContextFilePaths: string[] = [],
  memoryImportFormat: 'flat' | 'tree' = 'tree',
  fileFilteringOptions?: FileFilteringOptions,
): Promise<{ memoryContent: string; fileCount: number }> {
  // FIX: Use real, canonical paths for a reliable comparison to handle symlinks.
  const realCwd = fs.realpathSync(path.resolve(currentWorkingDirectory));
  const realHome = fs.realpathSync(path.resolve(homedir()));
  const isHomeDirectory = realCwd === realHome;

  // If it is the home directory, pass an empty string to the core memory
  // function to signal that it should skip the workspace search.
  const effectiveCwd = isHomeDirectory ? '' : currentWorkingDirectory;

  if (debugMode) {
    logger.debug(
      `CLI: Delegating hierarchical memory load to server for CWD: ${currentWorkingDirectory} (memoryImportFormat: ${memoryImportFormat})`,
    );
  }

  // Directly call the server function with the corrected path.
  return loadServerHierarchicalMemory(
    effectiveCwd,
<<<<<<< HEAD
=======
    includeDirectoriesToReadGemini,
>>>>>>> ea96293e
    debugMode,
    fileService,
    extensionContextFilePaths,
    memoryImportFormat,
    fileFilteringOptions,
    settings.memoryDiscoveryMaxDirs,
  );
}

export async function loadCliConfig(
  settings: Settings,
  extensions: Extension[],
  sessionId: string,
  argv: CliArgs,
): Promise<Config> {
  const debugMode =
    argv.debug ||
    [process.env.DEBUG, process.env.DEBUG_MODE].some(
      (v) => v === 'true' || v === '1',
    ) ||
    false;
  const memoryImportFormat = settings.memoryImportFormat || 'tree';
<<<<<<< HEAD
  const ideMode = settings.ideMode ?? false;

  const ideModeFeature =
    (argv.ideModeFeature ?? settings.ideModeFeature ?? false) &&
    !process.env.SANDBOX;

  const ideClient = IdeClient.getInstance(ideMode && ideModeFeature);
=======

  const ideMode = settings.ideMode ?? false;
  const ideModeFeature =
    argv.ideModeFeature ?? settings.ideModeFeature ?? false;
>>>>>>> ea96293e

  const allExtensions = annotateActiveExtensions(
    extensions,
    argv.extensions || [],
  );

  const activeExtensions = extensions.filter(
    (_, i) => allExtensions[i].isActive,
  );
  // Handle OpenAI API key from command line
  if (argv.openaiApiKey) {
    process.env.OPENAI_API_KEY = argv.openaiApiKey;
  }

  // Handle OpenAI base URL from command line
  if (argv.openaiBaseUrl) {
    process.env.OPENAI_BASE_URL = argv.openaiBaseUrl;
  }

  // Set the context filename in the server's memoryTool module BEFORE loading memory
  // TODO(b/343434939): This is a bit of a hack. The contextFileName should ideally be passed
  // directly to the Config constructor in core, and have core handle setGeminiMdFilename.
  // However, loadHierarchicalGeminiMemory is called *before* createServerConfig.
  if (settings.contextFileName) {
    setServerGeminiMdFilename(settings.contextFileName);
  } else {
    // Reset to default if not provided in settings.
    setServerGeminiMdFilename(getCurrentGeminiMdFilename());
  }

  const extensionContextFilePaths = activeExtensions.flatMap(
    (e) => e.contextFiles,
  );

  const fileService = new FileDiscoveryService(process.cwd());

  const fileFiltering = {
    ...DEFAULT_MEMORY_FILE_FILTERING_OPTIONS,
    ...settings.fileFiltering,
  };

  const includeDirectories = (settings.includeDirectories || [])
    .map(resolvePath)
    .concat((argv.includeDirectories || []).map(resolvePath));

  // Call the (now wrapper) loadHierarchicalGeminiMemory which calls the server's version
  const { memoryContent, fileCount } = await loadHierarchicalGeminiMemory(
    process.cwd(),
    settings.loadMemoryFromIncludeDirectories ? includeDirectories : [],
    debugMode,
    fileService,
    settings,
    extensionContextFilePaths,
    memoryImportFormat,
    fileFiltering,
  );

  let mcpServers = mergeMcpServers(settings, activeExtensions);
  const excludeTools = mergeExcludeTools(settings, activeExtensions);
  const blockedMcpServers: Array<{ name: string; extensionName: string }> = [];

  if (!argv.allowedMcpServerNames) {
    if (settings.allowMCPServers) {
      const allowedNames = new Set(settings.allowMCPServers.filter(Boolean));
      if (allowedNames.size > 0) {
        mcpServers = Object.fromEntries(
          Object.entries(mcpServers).filter(([key]) => allowedNames.has(key)),
        );
      }
    }

    if (settings.excludeMCPServers) {
      const excludedNames = new Set(settings.excludeMCPServers.filter(Boolean));
      if (excludedNames.size > 0) {
        mcpServers = Object.fromEntries(
          Object.entries(mcpServers).filter(([key]) => !excludedNames.has(key)),
        );
      }
    }
  }

  if (argv.allowedMcpServerNames) {
    const allowedNames = new Set(argv.allowedMcpServerNames.filter(Boolean));
    if (allowedNames.size > 0) {
      mcpServers = Object.fromEntries(
        Object.entries(mcpServers).filter(([key, server]) => {
          const isAllowed = allowedNames.has(key);
          if (!isAllowed) {
            blockedMcpServers.push({
              name: key,
              extensionName: server.extensionName || '',
            });
          }
          return isAllowed;
        }),
      );
    } else {
      blockedMcpServers.push(
        ...Object.entries(mcpServers).map(([key, server]) => ({
          name: key,
          extensionName: server.extensionName || '',
        })),
      );
      mcpServers = {};
    }
  }

  const sandboxConfig = await loadSandboxConfig(settings, argv);
  const cliVersion = await getCliVersion();

  return new Config({
    sessionId,
    embeddingModel: DEFAULT_GEMINI_EMBEDDING_MODEL,
    sandbox: sandboxConfig,
    targetDir: process.cwd(),
<<<<<<< HEAD
    includeDirectories: argv.includeDirectories,
=======
    includeDirectories,
    loadMemoryFromIncludeDirectories:
      argv.loadMemoryFromIncludeDirectories ||
      settings.loadMemoryFromIncludeDirectories ||
      false,
>>>>>>> ea96293e
    debugMode,
    question: argv.promptInteractive || argv.prompt || '',
    fullContext: argv.allFiles || argv.all_files || false,
    coreTools: settings.coreTools || undefined,
    excludeTools,
    toolDiscoveryCommand: settings.toolDiscoveryCommand,
    toolCallCommand: settings.toolCallCommand,
    mcpServerCommand: settings.mcpServerCommand,
    mcpServers,
    userMemory: memoryContent,
    geminiMdFileCount: fileCount,
    approvalMode: argv.yolo || false ? ApprovalMode.YOLO : ApprovalMode.DEFAULT,
    showMemoryUsage:
      argv.showMemoryUsage ||
      argv.show_memory_usage ||
      settings.showMemoryUsage ||
      false,
    accessibility: settings.accessibility,
    telemetry: {
      enabled: argv.telemetry ?? settings.telemetry?.enabled,
      target: (argv.telemetryTarget ??
        settings.telemetry?.target) as TelemetryTarget,
      otlpEndpoint:
        argv.telemetryOtlpEndpoint ??
        process.env.OTEL_EXPORTER_OTLP_ENDPOINT ??
        settings.telemetry?.otlpEndpoint,
      logPrompts: argv.telemetryLogPrompts ?? settings.telemetry?.logPrompts,
      outfile: argv.telemetryOutfile ?? settings.telemetry?.outfile,
    },
    usageStatisticsEnabled: settings.usageStatisticsEnabled ?? true,
    // Git-aware file filtering settings
    fileFiltering: {
      respectGitIgnore: settings.fileFiltering?.respectGitIgnore,
      respectGeminiIgnore: settings.fileFiltering?.respectGeminiIgnore,
      enableRecursiveFileSearch:
        settings.fileFiltering?.enableRecursiveFileSearch,
    },
    checkpointing: argv.checkpointing || settings.checkpointing?.enabled,
    proxy:
      argv.proxy ||
      process.env.HTTPS_PROXY ||
      process.env.https_proxy ||
      process.env.HTTP_PROXY ||
      process.env.http_proxy,
    cwd: process.cwd(),
    fileDiscoveryService: fileService,
    bugCommand: settings.bugCommand,
    model: argv.model || settings.model || DEFAULT_GEMINI_MODEL,
    extensionContextFilePaths,
    maxSessionTurns: settings.maxSessionTurns ?? -1,
    sessionTokenLimit: settings.sessionTokenLimit ?? -1,
    maxFolderItems: settings.maxFolderItems ?? 20,
    experimentalAcp: argv.experimentalAcp || false,
    listExtensions: argv.listExtensions || false,
    extensions: allExtensions,
    blockedMcpServers,
    noBrowser: !!process.env.NO_BROWSER,
    summarizeToolOutput: settings.summarizeToolOutput,
    ideMode,
    ideModeFeature,
<<<<<<< HEAD
    ideClient,
    enableOpenAILogging:
      (typeof argv.openaiLogging === 'undefined'
        ? settings.enableOpenAILogging
        : argv.openaiLogging) ?? false,
    sampling_params: settings.sampling_params,
    systemPromptMappings: settings.systemPromptMappings ?? [
      {
        baseUrls: [
          'https://dashscope.aliyuncs.com/compatible-mode/v1/',
          'https://dashscope-intl.aliyuncs.com/compatible-mode/v1/',
        ],
        modelNames: ['qwen3-coder-plus'],
        template:
          'SYSTEM_TEMPLATE:{"name":"qwen3_coder","params":{"is_git_repository":{RUNTIME_VARS_IS_GIT_REPO},"sandbox":"{RUNTIME_VARS_SANDBOX}"}}',
      },
    ],
    contentGenerator: settings.contentGenerator,
    cliVersion,
=======
>>>>>>> ea96293e
  });
}

function mergeMcpServers(settings: Settings, extensions: Extension[]) {
  const mcpServers = { ...(settings.mcpServers || {}) };
  for (const extension of extensions) {
    Object.entries(extension.config.mcpServers || {}).forEach(
      ([key, server]) => {
        if (mcpServers[key]) {
          logger.warn(
            `Skipping extension MCP config for server with key "${key}" as it already exists.`,
          );
          return;
        }
        mcpServers[key] = {
          ...server,
          extensionName: extension.config.name,
        };
      },
    );
  }
  return mcpServers;
}

function mergeExcludeTools(
  settings: Settings,
  extensions: Extension[],
): string[] {
  const allExcludeTools = new Set(settings.excludeTools || []);
  for (const extension of extensions) {
    for (const tool of extension.config.excludeTools || []) {
      allExcludeTools.add(tool);
    }
  }
  return [...allExcludeTools];
}<|MERGE_RESOLUTION|>--- conflicted
+++ resolved
@@ -22,12 +22,7 @@
   FileDiscoveryService,
   TelemetryTarget,
   FileFilteringOptions,
-<<<<<<< HEAD
-  IdeClient,
 } from '@qwen-code/qwen-code-core';
-=======
-} from '@google/gemini-cli-core';
->>>>>>> ea96293e
 import { Settings } from './settings.js';
 
 import { Extension, annotateActiveExtensions } from './extension.js';
@@ -68,17 +63,12 @@
   extensions: string[] | undefined;
   listExtensions: boolean | undefined;
   ideModeFeature: boolean | undefined;
-<<<<<<< HEAD
   openaiLogging: boolean | undefined;
   openaiApiKey: string | undefined;
   openaiBaseUrl: string | undefined;
   proxy: string | undefined;
   includeDirectories: string[] | undefined;
-=======
-  proxy: string | undefined;
-  includeDirectories: string[] | undefined;
   loadMemoryFromIncludeDirectories: boolean | undefined;
->>>>>>> ea96293e
 }
 
 export async function parseArguments(): Promise<CliArgs> {
@@ -239,15 +229,12 @@
         // Handle comma-separated values
         dirs.flatMap((dir) => dir.split(',').map((d) => d.trim())),
     })
-<<<<<<< HEAD
-=======
     .option('load-memory-from-include-directories', {
       type: 'boolean',
       description:
-        'If true, when refreshing memory, GEMINI.md files should be loaded from all directories that are added. If false, GEMINI.md files should only be loaded from the primary working directory.',
-      default: false,
-    })
->>>>>>> ea96293e
+        'If true, when refreshing memory, QWEN.md files should be loaded from all directories that are added. If false, QWEN.md files should only be loaded from the primary working directory.',
+      default: false,
+    })
     .version(await getCliVersion()) // This will enable the --version flag based on package.json
     .alias('v', 'version')
     .help()
@@ -301,10 +288,7 @@
   // Directly call the server function with the corrected path.
   return loadServerHierarchicalMemory(
     effectiveCwd,
-<<<<<<< HEAD
-=======
     includeDirectoriesToReadGemini,
->>>>>>> ea96293e
     debugMode,
     fileService,
     extensionContextFilePaths,
@@ -327,20 +311,10 @@
     ) ||
     false;
   const memoryImportFormat = settings.memoryImportFormat || 'tree';
-<<<<<<< HEAD
-  const ideMode = settings.ideMode ?? false;
-
-  const ideModeFeature =
-    (argv.ideModeFeature ?? settings.ideModeFeature ?? false) &&
-    !process.env.SANDBOX;
-
-  const ideClient = IdeClient.getInstance(ideMode && ideModeFeature);
-=======
 
   const ideMode = settings.ideMode ?? false;
   const ideModeFeature =
     argv.ideModeFeature ?? settings.ideModeFeature ?? false;
->>>>>>> ea96293e
 
   const allExtensions = annotateActiveExtensions(
     extensions,
@@ -456,15 +430,11 @@
     embeddingModel: DEFAULT_GEMINI_EMBEDDING_MODEL,
     sandbox: sandboxConfig,
     targetDir: process.cwd(),
-<<<<<<< HEAD
-    includeDirectories: argv.includeDirectories,
-=======
     includeDirectories,
     loadMemoryFromIncludeDirectories:
       argv.loadMemoryFromIncludeDirectories ||
       settings.loadMemoryFromIncludeDirectories ||
       false,
->>>>>>> ea96293e
     debugMode,
     question: argv.promptInteractive || argv.prompt || '',
     fullContext: argv.allFiles || argv.all_files || false,
@@ -525,8 +495,6 @@
     summarizeToolOutput: settings.summarizeToolOutput,
     ideMode,
     ideModeFeature,
-<<<<<<< HEAD
-    ideClient,
     enableOpenAILogging:
       (typeof argv.openaiLogging === 'undefined'
         ? settings.enableOpenAILogging
@@ -545,8 +513,6 @@
     ],
     contentGenerator: settings.contentGenerator,
     cliVersion,
-=======
->>>>>>> ea96293e
   });
 }
 
